import os
import math
import random
import datetime
import numpy as np
import torch
import torch.nn as nn
import torch.nn.functional as F
from torch.distributions import Normal
import torch.optim as optim
from gymnasium import spaces
import gymnasium as gym
import matplotlib.pyplot as plt
import matplotlib.animation as animation

from env import DifferentiableHeliostatEnv 
# -------------------------
# Global Hyperparameters
# -------------------------
SEED = 123
DEVICE = "cuda" if torch.cuda.is_available() else "cpu"
NUM_EPISODES = 500
MAX_STEPS = 10
LR = 0.000002
GAMMA = 0.99
TAU = 0.005


# -------------------------
# Simple Policy Gradient (PG) Agent
# -------------------------
class PGPolicy(nn.Module):
    def __init__(self, obs_dim, action_dim):
        super(PGPolicy, self).__init__()
        self.net = nn.Sequential(
            nn.Linear(obs_dim, 512),
            nn.GELU(),
            nn.Linear(512, 256),
            nn.GELU(),
            nn.Linear(256, 128),
            nn.GELU(),
            nn.Linear(128, action_dim)
        )
    def forward(self, x):
        return self.net(x)

def train_pg_agent(env, policy_net, optimizer, num_episodes=200):
    device = env.device
    rewards = []
    for episode in range(num_episodes):
        obs = env.reset()
        obs = obs.to(device)
        cumulative_reward = 0.0
        optimizer.zero_grad()
        for t in range(env.max_steps):
            obs_tensor = obs.unsqueeze(0)
            action = policy_net(obs_tensor).squeeze(0)
            obs, reward, done, _, _ = env.step(action)
            cumulative_reward += reward
            obs = obs.to(device)
            if done:
                break
        loss = -cumulative_reward
        loss.backward()
        torch.nn.utils.clip_grad_norm_(policy_net.parameters(), max_norm=1.0)
        optimizer.step()
        cumulative_reward_scaled = cumulative_reward.detach().cpu()/(env.max_steps * env.num_heliostats)
        rewards.append(cumulative_reward_scaled)
        print(f"PG Agent - Episode {episode}: Reward = {cumulative_reward_scaled}")
    return rewards

# -------------------------
# Simple SAC Agent
# -------------------------
class SimpleSACPolicy(nn.Module):
    def __init__(self, obs_dim, action_dim):
        super(SimpleSACPolicy, self).__init__()
        self.fc = nn.Sequential(
            nn.Linear(obs_dim, 512),
            nn.GELU(),
            nn.Linear(512, 256),
            nn.GELU(),
            nn.Linear(256, 128),
            nn.GELU(),
            nn.Linear(128, 128)
        )
        self.mean_layer = nn.Linear(128, action_dim)
        self.log_std_layer = nn.Linear(128, action_dim)
    def forward(self, x):
        h = self.fc(x)
        mean = self.mean_layer(h)
        log_std = self.log_std_layer(h)
        log_std = torch.clamp(log_std, min=-20, max=2)
        return mean, log_std
    def sample(self, x):
        unsqueezed = False
        if x.dim() == 1:
            x = x.unsqueeze(0)
            unsqueezed = True
        mean, log_std = self.forward(x)
        std = log_std.exp()
        normal = Normal(mean, std)
        x_t = normal.rsample()
        y_t = torch.tanh(x_t)
        action = y_t  # scale=1, bias=0 for simplicity
        log_prob = normal.log_prob(x_t)
        log_prob -= torch.log(1 - y_t.pow(2) + 1e-6)
        log_prob = log_prob.sum(dim=-1, keepdim=True)
        if unsqueezed:
            action = action.squeeze(0)
            log_prob = log_prob.squeeze(0)
            mean = mean.squeeze(0)
        return action, log_prob, mean

class SimpleQNetwork(nn.Module):
    def __init__(self, obs_dim, action_dim):
        super(SimpleQNetwork, self).__init__()
        self.net = nn.Sequential(
            nn.Linear(obs_dim + action_dim, 512),
            nn.GELU(),
            nn.Linear(512, 256),
            nn.GELU(),
            nn.Linear(256, 128),
            nn.GELU(),
            nn.Linear(128, 1)
        )
    def forward(self, state, action):
        x = torch.cat([state, action], dim=1)
        return self.net(x)

class SACAgent(object):
    def __init__(self, env, lr=0.0003, gamma=0.99, tau=0.005, num_episodes=NUM_EPISODES):
        self.env = env
        self.device = torch.device(DEVICE)
        self.gamma = gamma
        self.tau = tau

        obs_dim = env.observation_space.shape[0]
        act_dim = env.action_space.shape[0]

        self.policy = SimpleSACPolicy(obs_dim, act_dim).to(self.device)
        self.q1 = SimpleQNetwork(obs_dim, act_dim).to(self.device)
        self.q2 = SimpleQNetwork(obs_dim, act_dim).to(self.device)
        self.q_target1 = SimpleQNetwork(obs_dim, act_dim).to(self.device)
        self.q_target2 = SimpleQNetwork(obs_dim, act_dim).to(self.device)
        self.q_target1.load_state_dict(self.q1.state_dict())
        self.q_target2.load_state_dict(self.q2.state_dict())

        # Automatic entropy tuning.
        self.automatic_entropy_tuning = True
        if self.automatic_entropy_tuning:
            self.target_entropy = -float(act_dim)
            self.log_alpha = torch.zeros(1, requires_grad=True, device=self.device)
            self.alpha = self.log_alpha.exp()
            self.alpha_opt = optim.Adam([self.log_alpha], lr=lr)
        else:
            self.alpha = ALPHA

        self.policy_opt = optim.Adam(self.policy.parameters(), lr=lr, weight_decay=0.05)
        self.q_opt = optim.Adam(list(self.q1.parameters()) + list(self.q2.parameters()), lr=lr, weight_decay=0.05)

        # Create linear decay LR schedulers (linearly decay from 1.0 to 0.0 over num_episodes).
        self.policy_scheduler = optim.lr_scheduler.LambdaLR(self.policy_opt, lr_lambda=lambda ep: 1 - ep/num_episodes)
        self.q_scheduler = optim.lr_scheduler.LambdaLR(self.q_opt, lr_lambda=lambda ep: 1 - ep/num_episodes)
        if self.automatic_entropy_tuning:
            self.alpha_scheduler = optim.lr_scheduler.LambdaLR(self.alpha_opt, lr_lambda=lambda ep: 1 - ep/num_episodes)

    def select_action(self, state, evaluate=False):
        state_scale = 0.1
        state = state * state_scale
        if state.dim() == 1:
            state = state.unsqueeze(0)
        action, _, _ = self.policy.sample(state)
        return action.squeeze(0)

    def train_episode(self):
        obs = self.env.reset()
        episode_reward = 0.0
        done = False
        while not done:
            state = obs.to(self.device).detach()
            action = self.select_action(state).detach()  # Detach to prevent gradients through env.
            next_obs, reward, done, _, _ = self.env.step(action)
            episode_reward += reward.item() if isinstance(reward, torch.Tensor) else reward
            next_state = next_obs.to(self.device).detach()

            with torch.no_grad():
                next_action, next_log_prob, _ = self.policy.sample(next_state.unsqueeze(0))
                q1_next = self.q_target1(next_state.unsqueeze(0), next_action)
                q2_next = self.q_target2(next_state.unsqueeze(0), next_action)
                q_next = torch.min(q1_next, q2_next) - next_log_prob
                target_q = reward + self.gamma * q_next.item() if not done else reward

            state_input = state.unsqueeze(0)
            action_input = action.unsqueeze(0)
            q1_val = self.q1(state_input, action_input)
            q2_val = self.q2(state_input, action_input)
            target_tensor = torch.tensor([[target_q]], device=self.device, dtype=torch.float32)
            q_loss = F.mse_loss(q1_val, target_tensor) + F.mse_loss(q2_val, target_tensor)

            self.q_opt.zero_grad()
            q_loss.backward()
            torch.nn.utils.clip_grad_norm_(list(self.q1.parameters()) + list(self.q2.parameters()), 1.0)
            self.q_opt.step()

            new_action, log_prob, _ = self.policy.sample(state_input)
            q1_pi = self.q1(state_input, new_action)
            q2_pi = self.q2(state_input, new_action)
            q_pi = torch.min(q1_pi, q2_pi)
            if self.automatic_entropy_tuning:
                policy_loss = (self.alpha * log_prob - q_pi).mean()
                # Update entropy coefficient.
                alpha_loss = -(self.log_alpha * (log_prob + self.target_entropy).detach()).mean()
                self.alpha_opt.zero_grad()
                alpha_loss.backward()
                torch.nn.utils.clip_grad_norm_([self.log_alpha], 1.0)
                self.alpha_opt.step()
                self.alpha = self.log_alpha.exp()
            else:
                policy_loss = (log_prob - q_pi).mean()

            self.policy_opt.zero_grad()
            policy_loss.backward()
            torch.nn.utils.clip_grad_norm_(self.policy.parameters(), 1.0)
            self.policy_opt.step()

            # Polyak averaging for target networks.
            for target, net in zip([self.q_target1, self.q_target2], [self.q1, self.q2]):
                for target_param, param in zip(target.parameters(), net.parameters()):
                    target_param.data.copy_(target_param.data * (1.0 - self.tau) + param.data * self.tau)

            obs = next_obs.detach()
        return episode_reward

    def step_schedulers(self, current_episode):
        self.policy_scheduler.step(current_episode)
        self.q_scheduler.step(current_episode)
        if self.automatic_entropy_tuning:
            self.alpha_scheduler.step(current_episode)

def train_sac_agent(env, sac_agent, num_episodes=200):
    rewards = []
    for episode in range(num_episodes):
        ep_reward = sac_agent.train_episode()
<<<<<<< HEAD
        ep_reward_scaled = ep_reward / (env.max_steps * env.num_heliostats)
=======
        ep_reward_scaled = ep_reward/(env.max_steps * env.num_heliostats)
>>>>>>> 2161af48
        rewards.append(ep_reward_scaled)
        sac_agent.step_schedulers(episode)
        print(f"SAC Agent - Episode {episode}: Reward = {ep_reward_scaled}")
    return rewards


# -------------------------
# Main Training Loop and Comparison
# -------------------------
def main():
    DEVICE = "cuda" if torch.cuda.is_available() else "cpu"
    print(f"Using device: {DEVICE}")

    TRAIN_SAC = False

    #torch.manual_seed(SEED)
    #np.random.seed(SEED)
    #random.seed(SEED)

    # Create the environment.
    '''
    env = GaussianBlobEnv(image_size=IMG_SIZE, num_blobs=NUM_BLOBS, sigma=SIGMA,
                          amplitude=AMPLITUDE, max_steps=MAX_STEPS, observation_type="true_positions", DEVICE=DEVICE)
    '''
<<<<<<< HEAD
    env = DifferentiableHeliostatEnv(control_method='m_pos', num_heliostats=4, device=DEVICE)
=======
    env = DifferentiableHeliostatEnv(control_method='m_pos', num_heliostats=4, device=DEVICE, error_magnitude=0)
>>>>>>> 2161af48
    env.reset()
    env.render()

    # Compute dimensions.
    obs_dim = env.obs_dim
    act_dim = env.act_dim

    # Initialize PG Agent.
    pg_policy = PGPolicy(obs_dim, act_dim).to(env.device)
    pg_optimizer = optim.AdamW(pg_policy.parameters(), lr=0.001, weight_decay=0.05)
    print("Training PG Agent...")
    pg_rewards = train_pg_agent(env, pg_policy, pg_optimizer, num_episodes=NUM_EPISODES)


    if TRAIN_SAC:
        # Reset environment.
        env.reset()
        # Initialize SAC Agent.
        sac_agent = SACAgent(env, lr=LR, gamma=GAMMA, tau=TAU)
        print("Training SAC Agent...")
        sac_rewards = train_sac_agent(env, sac_agent, num_episodes=NUM_EPISODES)

    def moving_average(data, window=10):
        return np.convolve(data, np.ones(window)/window, mode='valid')

    def running_std(data, window=10):
        stds = []
        for i in range(len(data) - window + 1):
            stds.append(np.std(data[i:i+window]))
        return np.array(stds)

    window = 20
    
    episodes_smoothed = np.arange(window - 1, NUM_EPISODES)
    
    pg_avg = moving_average(pg_rewards, window)
    pg_std = running_std(pg_rewards, window)

    if TRAIN_SAC:
        sac_avg = moving_average(sac_rewards, window)
        sac_std = running_std(sac_rewards, window)

    plt.figure(figsize=(10, 6))
    plt.plot(episodes_smoothed, pg_avg, label="APG Agent (smoothed)")
    plt.fill_between(episodes_smoothed, pg_avg - pg_std, pg_avg + pg_std, alpha=0.3)

    if TRAIN_SAC:
        plt.plot(episodes_smoothed, sac_avg, label="SAC Agent (smoothed)")
        plt.fill_between(episodes_smoothed, sac_avg - sac_std, sac_avg + sac_std, alpha=0.3)
            
        plt.title("Reward Comparison: APG vs SAC (Smoothed) [Linear Scale]")
    else:
            
        plt.title("Reward: APG (Smoothed) [Linear Scale]")

    plt.xlabel("Episode")
    plt.ylabel("Average Reward per heliostat (meters)")
    
    plt.legend()
    plt.show()


    plt.figure(figsize=(10, 6))
    plt.plot(episodes_smoothed, pg_avg , label="APG Agent (smoothed)")

    if TRAIN_SAC:
        plt.plot(episodes_smoothed, sac_avg, label="SAC Agent (smoothed)")

        plt.title("Reward Comparison: APG vs SAC (Smoothed) [Log Scale]")
    else:
            
        plt.title("Reward: APG (Smoothed) [Log Scale]")

    plt.xlabel("Episode")
    plt.ylabel("Average Reward (meters)")
    plt.legend()
    plt.yscale('log')
    plt.show()

    env.close()

if __name__ == '__main__':
    main()<|MERGE_RESOLUTION|>--- conflicted
+++ resolved
@@ -242,11 +242,7 @@
     rewards = []
     for episode in range(num_episodes):
         ep_reward = sac_agent.train_episode()
-<<<<<<< HEAD
         ep_reward_scaled = ep_reward / (env.max_steps * env.num_heliostats)
-=======
-        ep_reward_scaled = ep_reward/(env.max_steps * env.num_heliostats)
->>>>>>> 2161af48
         rewards.append(ep_reward_scaled)
         sac_agent.step_schedulers(episode)
         print(f"SAC Agent - Episode {episode}: Reward = {ep_reward_scaled}")
@@ -271,11 +267,9 @@
     env = GaussianBlobEnv(image_size=IMG_SIZE, num_blobs=NUM_BLOBS, sigma=SIGMA,
                           amplitude=AMPLITUDE, max_steps=MAX_STEPS, observation_type="true_positions", DEVICE=DEVICE)
     '''
-<<<<<<< HEAD
-    env = DifferentiableHeliostatEnv(control_method='m_pos', num_heliostats=4, device=DEVICE)
-=======
+    
     env = DifferentiableHeliostatEnv(control_method='m_pos', num_heliostats=4, device=DEVICE, error_magnitude=0)
->>>>>>> 2161af48
+
     env.reset()
     env.render()
 
